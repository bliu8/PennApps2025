# PennApps2025

Leftys is a sustainability-first surplus sharing platform optimised for iOS. The refreshed experience bundles real-time impact telemetry, Gemini-powered nudges, and a frictionless posting flow tuned for hackathon judging.

## Running the platform

### API (Node + Express)

```bash
cd server
cp .env.example .env  # update with your secrets
npm install
npm run dev
```

**Required environment variables**

<<<<<<< HEAD
| Name | Purpose |
| --- | --- |
| `MONGODB_URI` | Connection string for your MongoDB deployment |
| `MONGODB_DB_NAME` | Logical database name (defaults to `leftys`) |
| `GOOGLE_VISION_API_KEY` | Optional: powers label OCR for scan uploads |
| `GOOGLE_GEMINI_API_KEY` | Optional: enables live Gemini nudges + listing coach |
| `GOOGLE_GEMINI_MODEL` | Optional: override model (defaults to `gemini-1.5-flash`) |
| `SEED_DATABASE` | Set to `true` **only** when you want demo data inserted |
=======
| Name                    | Purpose                                                           |
| ----------------------- | ----------------------------------------------------------------- |
| `MONGODB_URI`           | Connection string for your MongoDB deployment                     |
| `MONGODB_DB_NAME`       | Logical database name (defaults to `leftys`)                      |
| `GOOGLE_VISION_API_KEY` | Optional: powers label OCR for scan uploads                       |
| `GOOGLE_GEMINI_API_KEY` | Optional: enables live Gemini nudges + listing coach              |
| `GOOGLE_GEMINI_MODEL`   | Optional: override model (defaults to `gemini-2.5-flash-preview`) |
| `SEED_DATABASE`         | Set to `true` **only** when you want demo data inserted           |
>>>>>>> 0d106e5b

> :bulb: When you point the app at a real database (Atlas, DocumentDB, etc.), leave `SEED_DATABASE` unset or `false` to avoid placeholder content.

New API endpoints:

<<<<<<< HEAD
* `POST /api/postings` — create live postings with AI-enhanced defaults.
* `GET /api/impact` — aggregated climate metrics sourced from MongoDB.
* `GET /api/nudges` — Gemini-generated behavioural nudges (falls back gracefully when the key is missing).
* `POST /api/ai/listing-assistant` — request listing copy, pickup defaults, and climate blurbs from Gemini.
=======
- `POST /api/postings` — create live postings with AI-enhanced defaults.
- `GET /api/impact` — aggregated climate metrics sourced from MongoDB.
- `GET /api/nudges` — Gemini-generated behavioural nudges (falls back gracefully when the key is missing).
- `POST /api/ai/listing-assistant` — request listing copy, pickup defaults, and climate blurbs from Gemini.
>>>>>>> 0d106e5b

### Expo app

```bash
cd frontend
npm install
expo start --ios
```

Configure the Expo client with `EXPO_PUBLIC_API_BASE_URL` so the app can talk to your API instance.

## Feature highlights

<<<<<<< HEAD
* **Tap-to-rotate nudges** — the Today tab hero cycles through Gemini nudges on every tap, surfacing behavioural science cues without extra taps.
* **Quick post composer** — a mobile-first form (headline + quantity) that publishes in two steps, with optional Gemini autofill and impact tagging.
* **Live impact telemetry** — `Impact nudges` now reflects actual MongoDB data; once your API key + database are connected the placeholder metrics disappear automatically.
* **Scan-to-post AI assist** — uploading a label now triggers Gemini to produce ready-to-paste listing defaults and impact blurbs, perfect for hackathon demos.

## Sustainability pitch

* Proactively highlights CO₂ avoidance and waste diverted, ideal for PennApps sustainability judging.
* Encourages public handoffs and allergen clarity by default.
* Showcases Google Gemini for smart nudges, copy suggestions, and contextual sustainability storytelling.
=======
- **Tap-to-rotate nudges** — the Today tab hero cycles through Gemini nudges on every tap, surfacing behavioural science cues without extra taps.
- **Quick post composer** — a mobile-first form (headline + quantity) that publishes in two steps, with optional Gemini autofill and impact tagging.
- **Live impact telemetry** — `Impact nudges` now reflects actual MongoDB data; once your API key + database are connected the placeholder metrics disappear automatically.
- **Scan-to-post AI assist** — uploading a label now triggers Gemini to produce ready-to-paste listing defaults and impact blurbs, perfect for hackathon demos.

## Sustainability pitch

- Proactively highlights CO₂ avoidance and waste diverted, ideal for PennApps sustainability judging.
- Encourages public handoffs and allergen clarity by default.
- Showcases Google Gemini for smart nudges, copy suggestions, and contextual sustainability storytelling.
>>>>>>> 0d106e5b
<|MERGE_RESOLUTION|>--- conflicted
+++ resolved
@@ -15,16 +15,6 @@
 
 **Required environment variables**
 
-<<<<<<< HEAD
-| Name | Purpose |
-| --- | --- |
-| `MONGODB_URI` | Connection string for your MongoDB deployment |
-| `MONGODB_DB_NAME` | Logical database name (defaults to `leftys`) |
-| `GOOGLE_VISION_API_KEY` | Optional: powers label OCR for scan uploads |
-| `GOOGLE_GEMINI_API_KEY` | Optional: enables live Gemini nudges + listing coach |
-| `GOOGLE_GEMINI_MODEL` | Optional: override model (defaults to `gemini-1.5-flash`) |
-| `SEED_DATABASE` | Set to `true` **only** when you want demo data inserted |
-=======
 | Name                    | Purpose                                                           |
 | ----------------------- | ----------------------------------------------------------------- |
 | `MONGODB_URI`           | Connection string for your MongoDB deployment                     |
@@ -33,23 +23,16 @@
 | `GOOGLE_GEMINI_API_KEY` | Optional: enables live Gemini nudges + listing coach              |
 | `GOOGLE_GEMINI_MODEL`   | Optional: override model (defaults to `gemini-2.5-flash-preview`) |
 | `SEED_DATABASE`         | Set to `true` **only** when you want demo data inserted           |
->>>>>>> 0d106e5b
 
 > :bulb: When you point the app at a real database (Atlas, DocumentDB, etc.), leave `SEED_DATABASE` unset or `false` to avoid placeholder content.
 
 New API endpoints:
 
-<<<<<<< HEAD
 * `POST /api/postings` — create live postings with AI-enhanced defaults.
 * `GET /api/impact` — aggregated climate metrics sourced from MongoDB.
 * `GET /api/nudges` — Gemini-generated behavioural nudges (falls back gracefully when the key is missing).
 * `POST /api/ai/listing-assistant` — request listing copy, pickup defaults, and climate blurbs from Gemini.
-=======
-- `POST /api/postings` — create live postings with AI-enhanced defaults.
-- `GET /api/impact` — aggregated climate metrics sourced from MongoDB.
-- `GET /api/nudges` — Gemini-generated behavioural nudges (falls back gracefully when the key is missing).
-- `POST /api/ai/listing-assistant` — request listing copy, pickup defaults, and climate blurbs from Gemini.
->>>>>>> 0d106e5b
+
 
 ### Expo app
 
@@ -63,7 +46,6 @@
 
 ## Feature highlights
 
-<<<<<<< HEAD
 * **Tap-to-rotate nudges** — the Today tab hero cycles through Gemini nudges on every tap, surfacing behavioural science cues without extra taps.
 * **Quick post composer** — a mobile-first form (headline + quantity) that publishes in two steps, with optional Gemini autofill and impact tagging.
 * **Live impact telemetry** — `Impact nudges` now reflects actual MongoDB data; once your API key + database are connected the placeholder metrics disappear automatically.
@@ -73,16 +55,4 @@
 
 * Proactively highlights CO₂ avoidance and waste diverted, ideal for PennApps sustainability judging.
 * Encourages public handoffs and allergen clarity by default.
-* Showcases Google Gemini for smart nudges, copy suggestions, and contextual sustainability storytelling.
-=======
-- **Tap-to-rotate nudges** — the Today tab hero cycles through Gemini nudges on every tap, surfacing behavioural science cues without extra taps.
-- **Quick post composer** — a mobile-first form (headline + quantity) that publishes in two steps, with optional Gemini autofill and impact tagging.
-- **Live impact telemetry** — `Impact nudges` now reflects actual MongoDB data; once your API key + database are connected the placeholder metrics disappear automatically.
-- **Scan-to-post AI assist** — uploading a label now triggers Gemini to produce ready-to-paste listing defaults and impact blurbs, perfect for hackathon demos.
-
-## Sustainability pitch
-
-- Proactively highlights CO₂ avoidance and waste diverted, ideal for PennApps sustainability judging.
-- Encourages public handoffs and allergen clarity by default.
-- Showcases Google Gemini for smart nudges, copy suggestions, and contextual sustainability storytelling.
->>>>>>> 0d106e5b
+* Showcases Google Gemini for smart nudges, copy suggestions, and contextual sustainability storytelling.