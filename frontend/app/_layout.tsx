--- conflicted
+++ resolved
@@ -14,7 +14,6 @@
 export default function RootLayout() {
   return (
     <AuthProvider>
-<<<<<<< HEAD
       <InventoryRefreshProvider>
         <ThemeProvider value={DefaultTheme}>
           <AuthGate>
@@ -22,26 +21,13 @@
               <Stack>
                 <Stack.Screen name="(tabs)" options={{ headerShown: false }} />
                 <Stack.Screen name="modal" options={{ presentation: 'modal', title: 'Modal' }} />
+                <Stack.Screen name="camera" options={{ presentation: 'modal', headerShown: false }} />
               </Stack>
               <StatusBar style="dark" />
             </>
           </AuthGate>
         </ThemeProvider>
       </InventoryRefreshProvider>
-=======
-      <ThemeProvider value={DefaultTheme}>
-        <AuthGate>
-          <>
-            <Stack>
-              <Stack.Screen name="(tabs)" options={{ headerShown: false }} />
-              <Stack.Screen name="modal" options={{ presentation: 'modal', title: 'Modal' }} />
-              <Stack.Screen name="camera" options={{ presentation: 'modal', headerShown: false }} />
-            </Stack>
-            <StatusBar style="dark" />
-          </>
-        </AuthGate>
-      </ThemeProvider>
->>>>>>> fbc3e1f3
     </AuthProvider>
   );
 }