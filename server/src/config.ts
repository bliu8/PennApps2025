--- conflicted
+++ resolved
@@ -15,13 +15,9 @@
 
 const port = Number(process.env.PORT ?? '4000');
 const mongoUri = process.env.MONGODB_URI ?? '';
-<<<<<<< HEAD
-const mongoDbName = process.env.MONGODB_DB_NAME ?? 'leftys';
-const googleGeminiModel = process.env.GOOGLE_GEMINI_MODEL ?? 'gemini-1.5-flash';
-=======
+
 const mongoDbName = process.env.MONGODB_DB_NAME ?? '';
 const googleGeminiModel = process.env.GOOGLE_GEMINI_MODEL ?? 'gemini-2.5-flash-image-preview';
->>>>>>> 0d106e5b
 
 if (!mongoUri || !mongoDbName) {
   throw new Error('MONGODB_URI is required. Set it in server/.env or your environment before starting the API.');
